/*--------------------------------------------------------------
# Fade in page on load 
--------------------------------------------------------------*/

@-webkit-keyframes fadeIn {
  from {
    opacity: 0;
  }
  to {
    opacity: 1;
  }
}

@-moz-keyframes fadeIn {
  from {
    opacity: 0;
  }
  to {
    opacity: 1;
  }
}

@keyframes fadeIn {
  from {
    opacity: 0;
  }
  to {
    opacity: 1;
  }
}

/*--------------------------------------------------------------
# Root settings
--------------------------------------------------------------*/

:root {
  /* common */
  --msger-top: 50%;
  --msger-left: 50%;
  --msger-height: 680px;
  --msger-width: 420px;

  /* my settings */
  --mySettings-select-w: 100%;

  /* btns hover scale 110% zoom */
  --btns-hover-scale: scale(1.1);

  /* neon theme default */
  --body-bg: black;
  --msger-bg: black;
  --msger-private-bg: black;
  --left-msg-bg: #da05f3;
  --private-msg-bg: #f77070;
  --right-msg-bg: #579ffb;
  --box-shadow: 3px 3px 6px #0500ff, -3px -3px 6px #da05f3;
  --btn-bg: white;
  --btn-color: black;
  --btn-opc: 1;
  --btns-left: 20px;
  --wb-btn-color: black;
  --wb-bg: white;

  /* dark theme
  --body-bg: #16171b;
  --msger-bg: #16171b;
  --msger-private-bg: black;
  --left-msg-bg: #222328;
  --private-msg-bg: #f77070;
  --right-msg-bg: #0a0b0c;
  --box-shadow: 3px 3px 6px #0a0b0c, -3px -3px 6px #222328; 
  --btn-bg: white;
  --btn-color: black;
  --btn-opc: 1;
  --btns-left: 20px;
  --wb-btn-color: white;
  --wb-bg: black;
  */

  /* ghost theme
  --body-bg: #16171b;
  --msger-bg: transparent;
  --msger-private-bg: black;
  --left-msg-bg: rgba(0, 0, 0, 0.7);
  --private-msg-bg: rgba(252, 110, 110, 0.7);
  --right-msg-bg: rgba(0, 0, 0, 0.7);
  --box-shadow: "0px"; 
  --btn-bg: transparent;
  --btn-color: white;
  --btn-opc: 0.7;
  --btns-left: 20px;
  --wb-btn-color: black;
  --wb-bg: white;
  */

  /* https://developer.mozilla.org/it/docs/Web/CSS/object-fit */
  --video-object-fit: cover;
}

* {
  outline: none;
}

/*--------------------------------------------------------------
# Body setup
--------------------------------------------------------------*/

body {
  font-family: -apple-system, BlinkMacSystemFont, "Segoe UI", Roboto, Oxygen,
    Ubuntu, Cantarell, "Open Sans", "Helvetica Neue", sans-serif;
  background: var(--body-bg);
  background-image: url("../images/illustration-section-01.svg");
  background-repeat: no-repeat;
  background-attachment: fixed;
  background-position: center;
  margin: 0;
  padding: 0;
  justify-content: center;
  align-items: center;
  height: 100vh;
  opacity: 0; /* make things invisible upon start */
  -webkit-animation: fadeIn ease-in 1;
  -moz-animation: fadeIn ease-in 1;
  animation: fadeIn ease-in 1;
  -webkit-animation-fill-mode: forwards;
  -moz-animation-fill-mode: forwards;
  animation-fill-mode: forwards;
  -webkit-animation-duration: 0.3s;
  -moz-animation-duration: 0.3s;
  animation-duration: 0.3s;
  overflow: hidden;
}

/*--------------------------------------------------------------
# Loading...
--------------------------------------------------------------*/

#loadingDiv {
  position: relative;
  color: white;
  top: 40%;
  left: 60%;
  transform: translate(-50%, -50%);
}
#loadingDiv h1 {
  font-size: 70px;
}
#loadingDiv pre {
  font-size: 15px;
}

/*--------------------------------------------------------------
# Pulse class effect
--------------------------------------------------------------*/

.pulsate {
  animation: pulsate 3s ease-out;
  animation-iteration-count: infinite;
  -webkit-animation: pulsate 3s ease-out;
  -webkit-animation-iteration-count: infinite;
  opacity: 0.5;
}

@-webkit-keyframes pulsate {
  0% {
    opacity: 0.5;
  }
  50% {
    opacity: 1;
  }
  100% {
    opacity: 0.5;
  }
}
@keyframes pulsate {
  0% {
    opacity: 0.5;
  }
  50% {
    opacity: 1;
  }
  100% {
    opacity: 0.5;
  }
}
@-webkit-keyframes pulsate {
  0% {
    opacity: 0.5;
  }
  50% {
    opacity: 1;
  }
  100% {
    opacity: 0.5;
  }
}

/*--------------------------------------------------------------
# mirotalk call timer
--------------------------------------------------------------*/

#countTime {
  z-index: 9;
  display: none;
<<<<<<< HEAD
  top: 0;
  height: 35px;
  width: 80px;
  left: 40px;
  background-color: transparent;
  position: absolute;
  color: white;
  background-color:#0500ff;
  text-align: center;
  font-weight: bolder;
  border-radius: 20px 10px;
=======
  top: 2px;
  font-size: small;
  left: 26px;
  background-color: transparent;
  position: absolute;
  color: white;
  text-align: left;
  cursor: default;
}
#countTime:hover {
  color: rgb(0, 255, 0);
  transition: all 0.3s ease-in-out;
>>>>>>> 86dc8686
}

/*--------------------------------------------------------------
# Left buttons
--------------------------------------------------------------*/

#leftButtons {
  z-index: 12;
  display: none;
  position: absolute;
  left: var(--btns-left);
  top: 50%;
  -webkit-transform: translate(0%, -50%);
  -ms-transform: translate(0%, -50%);
  transform: translate(0%, -50%);
  border-radius: 20px;
  background: transparent;
  box-shadow: var(--box-shadow);
  padding: 15px;
  flex-direction: column;
  justify-content: space-around;
  grid-gap: 0.3rem;
  width: 40px;
  -webkit-animation: fadeIn ease-in 1;
  -moz-animation: fadeIn ease-in 1;
  animation: fadeIn ease-in 1;
  -webkit-animation-fill-mode: forwards;
  -moz-animation-fill-mode: forwards;
  animation-fill-mode: forwards;
  -webkit-animation-duration: 1s;
  -moz-animation-duration: 1s;
  animation-duration: 1s;
  overflow: hidden;
}

#leftButtons button {
  border: none;
  font-size: 1.5rem;
  transition: all 0.3s ease-in-out;
  background: var(--btn-bg);
  padding: 4px;
  border-radius: 5px;
  opacity: var(--btn-opc);
}

#leftButtons button:focus {
  outline: none;
}

#initAudioBtn,
#initVideoBtn {
  border: none;
  border-radius: 5px;
  width: 40px;
  background: white;
  color: black;
  font-size: 1.5rem;
  padding: 4px;
  transition: all 0.3s ease-in-out;
}

#shareRoomBtn,
#audioBtn,
#videoBtn,
#screenShareBtn,
#recordStreamBtn,
#fullScreenBtn,
#swapCameraBtn,
#chatRoomBtn,
#myHandBtn,
#whiteboardBtn,
#mySettingsBtn,
#aboutBtn,
#leaveRoomBtn {
  color: var(--btn-color);
}
#initAudioBtn:hover,
#initVideoBtn:hover,
#shareRoomBtn:hover,
#audioBtn:hover,
#videoBtn:hover,
#screenShareBtn:hover,
#recordStreamBtn:hover,
#fullScreenBtn:hover,
#swapCameraBtn:hover,
#chatRoomBtn:hover,
#myHandBtn:hover,
#whiteboardBtn:hover,
#mySettingsBtn:hover,
#aboutBtn:hover {
  color: rgb(8, 189, 89);
  transform: var(--btns-hover-scale);
}
#leaveRoomBtn:hover {
  color: red;
  transform: var(--btns-hover-scale);
}

.fa-microphone-slash,
.fa-video-slash {
  color: #e74c3c !important;
}

/*--------------------------------------------------------------
# Chat room aka msger
--------------------------------------------------------------*/

.msger-draggable {
  z-index: 10;
  display: none;
  position: absolute;
  /* center screen */
  top: var(--msger-top);
  left: var(--msger-left);
  transform: translate(-50%, -50%);
  /* end center screen  */
  height: var(--msger-height);
  width: var(--msger-width);
  background: var(--msger-bg);
  /* text-align: justify; */
  -webkit-animation: fadeIn ease-in 1;
  -moz-animation: fadeIn ease-in 1;
  animation: fadeIn ease-in 1;
  -webkit-animation-fill-mode: forwards;
  -moz-animation-fill-mode: forwards;
  animation-fill-mode: forwards;
  -webkit-animation-duration: 1s;
  -moz-animation-duration: 1s;
  animation-duration: 1s;
  overflow: hidden;
  border-radius: 5px;
  box-shadow: var(--box-shadow);
}

.msger {
  display: flex;
  flex-flow: column wrap;
  justify-content: space-between;
  top: var(--msger-top);
  left: var(--msger-left);
  height: var(--msger-height);
  width: var(--msger-width);
  background: var(--msger-bg);
}

/*--------------------------------------------------------------
# Chat room header
--------------------------------------------------------------*/

.msger-header {
  display: flex;
  justify-content: space-between;
  padding: 10px;
  background: rgb(0, 0, 0);
  color: #666;
  cursor: move;
}

.msger-private-header {
  display: flex;
  justify-content: space-between;
  padding: 10px;
  background: rgb(0, 0, 0);
  color: #666;
}

.msger-header-options button {
  border: none;
  font-size: 1.2rem;
  transition: all 0.3s ease-in-out;
  background: rgb(0, 0, 0);
  color: #fff;
  border-radius: 5px;
  transition: background 0.23s;
}
.msger-header-options button:hover {
  color: rgb(0, 180, 50);
  transform: var(--btns-hover-scale);
  transition: all 0.3s ease-in-out;
}

/*--------------------------------------------------------------
# Chat room output area
--------------------------------------------------------------*/

.msger-chat {
  flex: 1;
  overflow-y: auto;
  padding: 10px;
  background: var(--msger-bg);
}
.msger-chat::-webkit-scrollbar {
  width: 5px;
}
.msger-chat::-webkit-scrollbar-track {
  background: transparent;
}
.msger-chat::-webkit-scrollbar-thumb {
  background: black;
}

.msg {
  display: flex;
  align-items: flex-end;
  margin-bottom: 10px;
}

.msg:last-of-type {
  margin: 0;
}

/* left side */

.left-msg .msg-bubble {
  background: var(--left-msg-bg);
  border-bottom-left-radius: 0;
  color: #fff;
}

.left-msg .private-msg-bubble {
  background: var(--private-msg-bg);
  border-bottom-left-radius: 0;
  color: #fff;
}

/* right side */

.right-msg {
  flex-direction: row-reverse;
}
.right-msg .msg-bubble {
  background: var(--right-msg-bg);
  border-bottom-right-radius: 0;
  color: #fff;
}
.right-msg .private-msg-bubble {
  background: var(--private-msg-bg);
  border-bottom-right-radius: 0;
  color: #fff;
}
.right-msg .msg-img {
  margin: 0 0 0 10px;
}

/* common */

.msg-img {
  width: 50px;
  height: 50px;
  margin-right: 10px;
  background-repeat: no-repeat;
  background-position: center;
  background-size: cover;
  /* border-radius: 50%; */
}

.private-msg-bubble,
.msg-bubble {
  max-width: 200px;
  padding: 15px;
  border-radius: 15px;
}

.msg-info {
  display: flex;
  justify-content: space-between;
  align-items: center;
  margin-bottom: 10px;
}

.msg-info-name {
  margin-right: 10px;
  font-weight: bold;
}

.msg-info-time {
  font-size: 0.85em;
}

.msg-text {
  /* https://css-tricks.com/almanac/properties/o/overflow-wrap/ */
  overflow-wrap: break-word;
  word-wrap: break-word;
  hyphens: auto;
}

#chat-msg-a {
  color: white;
}

/*--------------------------------------------------------------
# Chat room input area
--------------------------------------------------------------*/

.msger-inputarea {
  display: flex;
  padding: 10px;
  background: var(--msger-bg);
}

.msger-inputarea * {
  padding: 10px;
  border: none;
  border-radius: 3px;
  font-size: 1em;
  color: white;
}

.msger-input {
  flex: 1;
  background: rgb(0, 0, 0);
}

#msgerEmojiBtn,
#msgerSendBtn {
  background: rgb(0, 0, 0);
  color: #fff;
  transition: background 0.23s;
}

#msgerEmojiBtn:hover,
#msgerSendBtn:hover {
  color: rgb(0, 180, 50);
  transform: var(--btns-hover-scale);
  transition: all 0.3s ease-in-out;
}

/*--------------------------------------------------------------
# Chat Connected Peers 
--------------------------------------------------------------*/

#msgerCP {
  z-index: 11;
  display: none;
  cursor: default;
  top: var(--msger-top);
  left: var(--msger-left);
  height: var(--msger-height);
  width: var(--msger-width);
  background: var(--msger-private-bg);
  /* center */
  position: absolute;
  top: 50%;
  left: 50%;
  transform: translate(-50%, -50%);
  /* fade in */
  -webkit-animation: fadeIn ease-in 1;
  -moz-animation: fadeIn ease-in 1;
  animation: fadeIn ease-in 1;
  -webkit-animation-fill-mode: forwards;
  -moz-animation-fill-mode: forwards;
  animation-fill-mode: forwards;
  -webkit-animation-duration: 1s;
  -moz-animation-duration: 1s;
  animation-duration: 1s;
  overflow: hidden;
}

#msgerCPList button {
  border: none;
  font-size: 1.2rem;
  transition: all 0.3s ease-in-out;
  background: rgb(0, 0, 0);
  color: #fff;
  border-radius: 5px;
  transition: background 0.23s;
}

#msgerCPList button:hover {
  color: rgb(0, 180, 50);
  transform: var(--btns-hover-scale);
  transition: all 0.3s ease-in-out;
}

/*--------------------------------------------------------------
# Emoji picker
--------------------------------------------------------------*/

#msgerEmojiPicker {
  z-index: 13;
  display: none;
  box-shadow: var(--box-shadow);
  /* center */
  position: absolute;
  top: 50%;
  left: 50%;
  transform: translate(-50%, -50%);
  /* fade in */
  -webkit-animation: fadeIn ease-in 1;
  -moz-animation: fadeIn ease-in 1;
  animation: fadeIn ease-in 1;
  -webkit-animation-fill-mode: forwards;
  -moz-animation-fill-mode: forwards;
  animation-fill-mode: forwards;
  -webkit-animation-duration: 1s;
  -moz-animation-duration: 1s;
  animation-duration: 1s;
  overflow: hidden;
}

#msgerEmojiHeader {
  background: rgb(0, 0, 0);
  cursor: move;
}

#msgerCloseEmojiBtn {
  display: flex;
  justify-content: space-between;
  padding: 10px;
  background: rgb(0, 0, 0);
  border: none;
  color: #fff;
  font-size: 1.2rem;
  transition: all 0.3s ease-in-out;
}

#msgerCloseEmojiBtn:hover {
  color: rgb(0, 180, 50);
  transform: var(--btns-hover-scale);
  transition: all 0.3s ease-in-out;
}

emoji-picker {
  --num-columns: 9;
  --emoji-size: 1.5rem;
  --background: var(--msger-bg);
}

/*--------------------------------------------------------------
# Handle video elements
--------------------------------------------------------------*/

.videoPeerName {
  z-index: 4;
<<<<<<< HEAD
  color: #579ffb;
  position: fixed;
  font-size: larger;
  text-align: center;
  width: auto;
  height: auto;
  top: 5px;
  border-radius: 10px 100px;
}

.videoPeerName:hover{
  color: chartreuse;
  background-color: cadetblue;
=======
  top: 5px;
  font-size: small;
  font-family: Verdana;
  color: whitesmoke;
  cursor: default;
  /* center */
  position: absolute;
  left: 50%;
  transform: translate(-50%, -50%);
  -webkit-transform: translate(-50%, -50%);
  -moz-transform: translate(-50%, -50%);
}
.videoPeerName:hover {
  color: rgb(0, 255, 0);
  transition: all 0.3s ease-in-out;
>>>>>>> 86dc8686
}

.handStatusIcon {
  z-index: 5;
  position: absolute;
  height: 50px;
  width: 50px;
  top: 15px;
  font-size: 35px;
  right: 110px;
  color: rgb(0, 255, 0);
  transition: all 0.3s ease-in-out;
  background: #000000;
  border: none;
  border-radius: 10px 10px;
  
}

.videoStatusIcon {
  z-index: 6;
  position: absolute;
  height: 40px;
  width: 40px;
  top: 15px;
  right: 55px;
  color: whitesmoke;
  transition: all 0.3s ease-in-out;
  background: transparent;
  border: none;
  background: #000000;
  border: none;
  border-radius: 10px 10px;
}
.videoStatusIcon:hover {
  color: rgb(0, 255, 0);
  transition: all 0.3s ease-in-out;
}

.audioStatusIcon {
  z-index: 7;
  position: absolute;
  height: 40px;
  width: 40px;
  top: 15px;
  right: 5px;
  color: whitesmoke;
  transition: all 0.3s ease-in-out;
  background: transparent;
  border: none;
  background: #000000;
  border: none;
  border-radius: 10px 10px;
}
.audioStatusIcon:hover {
  color: rgb(0, 255, 0);
  transition: all 0.3s ease-in-out;
}

.videoAvatarImage {
  z-index: 8;
  position: absolute;
  /*center*/
  top: 50%;
  left: 50%;
  transform: translate(-50%, -50%);
  display: none;
}

#myVideo.mirror {
  transform: rotateY(180deg);
  -webkit-transform: rotateY(180deg);
  -moz-transform: rotateY(180deg);
}

video {
  width: 100%;
  height: 100%;
  object-fit: var(--video-object-fit);
  border: 5px solid transparent;
}
video:fullscreen {
  object-fit: contain;
}
.video {
  float: left;
  width: 25vw;
  height: 50vh;
  overflow: hidden;
  position: relative;
}
.video.one {
  width: 100vw;
  height: 100vh;
}
.video.two {
  width: 50vw;
  height: 100vh;
  --video-object-fit: cover;
  /* --video-object-fit: contain; */
}
.video.three {
  /* width: 33.33vw;
  height: 100vh; */
  width: 50vw;
  --video-object-fit: cover;
}
.video.four {
  width: 50vw;
  height: 50vh;
  --video-object-fit: cover;
}
.video.five {
  width: 33.33vw;
  height: 50vh;
  --video-object-fit: cover;
}
.video.six {
  width: 33.33vw;
  height: 50vh;
  --video-object-fit: cover;
}

/*--------------------------------------------------------------
# Handle video elements on screen resize
--------------------------------------------------------------*/

@media only screen and (max-width: 720px) {
  /* 960px */
  .video {
    float: left;
    width: 50vw;
    height: 25vh;
    overflow: hidden;
  }
  .video.two {
    width: 100vw;
    height: 50vh;
    --video-object-fit: cover;
  }
  .video.three {
    width: 100vw;
    height: 33.33vh;
    --video-object-fit: cover;
  }
  .video.five {
    width: 50vw;
    height: 33.33vh;
    --video-object-fit: cover;
  }
  .video.six {
    width: 50vw;
    height: 33.33vh;
    --video-object-fit: cover;
  }
}

/*--------------------------------------------------------------
# Room QR
--------------------------------------------------------------*/

#qrRoomContainer {
  display: flex;
  justify-content: center;
  align-items: center;
}

/*--------------------------------------------------------------
# My settings
--------------------------------------------------------------*/

#mySettings {
  display: none;
  z-index: 14;
  /* center */
  position: absolute;
  top: 50%;
  left: 50%;
  transform: translate(-50%, -50%);
  /* gui */
  background-color: rgba(0, 0, 0, 0.7);
  border-radius: 5px;
  margin: auto;
  box-shadow: var(--box-shadow);
  padding: 10px;
  /* fade in */
  -webkit-animation: fadeIn ease-in 1;
  -moz-animation: fadeIn ease-in 1;
  animation: fadeIn ease-in 1;
  -webkit-animation-fill-mode: forwards;
  -moz-animation-fill-mode: forwards;
  animation-fill-mode: forwards;
  -webkit-animation-duration: 1s;
  -moz-animation-duration: 1s;
  animation-duration: 1s;
  overflow: hidden;
}

#mySettingsHeader {
  cursor: move;
}

#mySettings label {
  width: 7em;
  display: flex;
  color: limegreen;
}

#mySettings select {
  width: var(--mySettings-select-w);
  height: 30px;
  color: white;
  background-color: #2b2b2b;
  border-radius: 5px;
}

#mySettingsCloseBtn {
  border: none;
  font-size: 1.2rem;
  background: transparent;
  color: #fff;
  transition: background 0.23s;
}

#mySettingsCloseBtn:hover {
  color: rgb(0, 180, 50);
  transform: var(--btns-hover-scale);
  transition: all 0.3s ease-in-out;
}

#myPeerNameSet {
  border: 1px solid white;
  color: white;
  background-color: #2b2b2b;
}

#myPeerNameSetBtn,
#muteEveryoneBtn,
#hideEveryoneBtn {
  border: none;
  font-size: 1rem;
  color: rgb(255, 238, 0);
  background-color: transparent;
  transition: background 0.23s;
}

#myPeerNameSetBtn:hover {
  color: rgb(0, 180, 50);
  transform: var(--btns-hover-scale);
  transition: all 0.3s ease-in-out;
}

#muteEveryoneBtn:hover,
#hideEveryoneBtn:hover {
  color: rgb(255, 0, 0);
  transform: var(--btns-hover-scale);
  transition: all 0.3s ease-in-out;
}

/*--------------------------------------------------------------
# Swal2
--------------------------------------------------------------*/
.swal2-title,
.swal2-content,
.swal2-input {
  color: white !important;
  background-color: transparent !important;
  text-align: center;
}
.swal2-html-container {
  color: rgb(165, 165, 165) !important;
  background-color: transparent !important;
}

/* 
.swal2-popup {
  font-size: 0.8rem !important;
}
*/
.swal2-select {
  background-color: black !important;
  color: white !important;
  border-radius: 6px !important;
}

/*--------------------------------------------------------------
# Pulse class effect
--------------------------------------------------------------*/

.pulsate {
  animation: pulsate 3s ease-out;
  animation-iteration-count: infinite;
  -webkit-animation: pulsate 3s ease-out;
  -webkit-animation-iteration-count: infinite;
  opacity: 0.5;
}

@-webkit-keyframes pulsate {
  0% {
    opacity: 0.5;
  }
  50% {
    opacity: 1;
  }
  100% {
    opacity: 0.5;
  }
}
@keyframes pulsate {
  0% {
    opacity: 0.5;
  }
  50% {
    opacity: 1;
  }
  100% {
    opacity: 0.5;
  }
}
@-webkit-keyframes pulsate {
  0% {
    opacity: 0.5;
  }
  50% {
    opacity: 1;
  }
  100% {
    opacity: 0.5;
  }
}

/*--------------------------------------------------------------
# Other
--------------------------------------------------------------*/

#about a {
  color: red;
  /*text-decoration: none;*/
}
#author a {
  color: white;
}

#webRTCSeo {
  /* just for SEO */
  display: none;
}

/* about Sponsor btn */
#sponsorBtn {
  border: none;
  width: 170px;
  height: 40px;
  font-size: 1.2rem;
  background: linear-gradient(100deg, #376df9 0, #ff5fa0 75%, #ffc55a 100%);
  box-shadow: 0 0 6px 0 rgb(251 255 0 / 82%);
  color: #ffffff;
  transition: background 0.23s;
  cursor: pointer;
}
#sponsorBtn:hover {
  font-weight: bold;
}

/*
z-index
4 peer name
5 hand status
6 video status
7 audio status
8 video avatar img
9 count time
10 chat room
11 chat peers private msg
12 left buttons
13 chat emoji
14 settings
*/<|MERGE_RESOLUTION|>--- conflicted
+++ resolved
@@ -202,19 +202,6 @@
 #countTime {
   z-index: 9;
   display: none;
-<<<<<<< HEAD
-  top: 0;
-  height: 35px;
-  width: 80px;
-  left: 40px;
-  background-color: transparent;
-  position: absolute;
-  color: white;
-  background-color:#0500ff;
-  text-align: center;
-  font-weight: bolder;
-  border-radius: 20px 10px;
-=======
   top: 2px;
   font-size: small;
   left: 26px;
@@ -227,7 +214,6 @@
 #countTime:hover {
   color: rgb(0, 255, 0);
   transition: all 0.3s ease-in-out;
->>>>>>> 86dc8686
 }
 
 /*--------------------------------------------------------------
@@ -662,21 +648,6 @@
 
 .videoPeerName {
   z-index: 4;
-<<<<<<< HEAD
-  color: #579ffb;
-  position: fixed;
-  font-size: larger;
-  text-align: center;
-  width: auto;
-  height: auto;
-  top: 5px;
-  border-radius: 10px 100px;
-}
-
-.videoPeerName:hover{
-  color: chartreuse;
-  background-color: cadetblue;
-=======
   top: 5px;
   font-size: small;
   font-family: Verdana;
@@ -692,7 +663,6 @@
 .videoPeerName:hover {
   color: rgb(0, 255, 0);
   transition: all 0.3s ease-in-out;
->>>>>>> 86dc8686
 }
 
 .handStatusIcon {
